--- conflicted
+++ resolved
@@ -219,10 +219,9 @@
         self.basedim = _Dim(optim_case.base.power, results.baseenergycapacity)
         self.peakdim = _Dim(optim_case.peak.power, results.peakenergycapacity)
 
-<<<<<<< HEAD
         self.baselosses = max(abs(results.basesignedlosses).integrate().vals)
         self.peaklosses = max(abs(results.peaksignedlosses).integrate().vals)
-=======
+
         single_power_min = self.basedim.power.min + self.peakdim.power.min
         single_power_max = self.basedim.power.max + self.peakdim.power.max
         single_energy = self.basedim.energy + self.peakdim.energy
@@ -234,9 +233,8 @@
                                self.peakdim.power.max/single_power_max),
                               self.peakdim.energy/single_energy)
 
-        self.baselosses = max(abs(results.basesignedlosses).integrate())
-        self.peaklosses = max(abs(results.peaksignedlosses).integrate())
->>>>>>> 4d20407f
+        self.baselosses = max(abs(results.basesignedlosses).integrate().vals)
+        self.peaklosses = max(abs(results.peaksignedlosses).integrate().vals)
 
         self.baseparameters = _SignalParameters(results.baseinner.arv,
                                                 results.baseinner.rms,
